;;; promise.el --- Promises/A+                       -*- lexical-binding: t; -*-

;; Copyright (C) 2016-2017  chuntaro

;; Author: chuntaro <chuntaro@sakura-games.jp>
;; URL: https://github.com/chuntaro/emacs-promise
;; Package-Requires: ((emacs "26.1") (async "1.9"))
;; Version: 1.1
;; Keywords: async promise convenience

;; This program is free software; you can redistribute it and/or modify
;; it under the terms of the GNU General Public License as published by
;; the Free Software Foundation, either version 3 of the License, or
;; (at your option) any later version.

;; This program is distributed in the hope that it will be useful,
;; but WITHOUT ANY WARRANTY; without even the implied warranty of
;; MERCHANTABILITY or FITNESS FOR A PARTICULAR PURPOSE.  See the
;; GNU General Public License for more details.

;; You should have received a copy of the GNU General Public License
;; along with this program.  If not, see <http://www.gnu.org/licenses/>.

;; The original JavaScript code is:
;;
;; Copyright (c) 2014 Forbes Lindesay
;;
;; Permission is hereby granted, free of charge, to any person obtaining a copy
;; of this software and associated documentation files (the "Software"), to deal
;; in the Software without restriction, including without limitation the rights
;; to use, copy, modify, merge, publish, distribute, sublicense, and/or sell
;; copies of the Software, and to permit persons to whom the Software is
;; furnished to do so, subject to the following conditions:
;;
;; The above copyright notice and this permission notice shall be included in
;; all copies or substantial portions of the Software.
;;
;; THE SOFTWARE IS PROVIDED "AS IS", WITHOUT WARRANTY OF ANY KIND, EXPRESS OR
;; IMPLIED, INCLUDING BUT NOT LIMITED TO THE WARRANTIES OF MERCHANTABILITY,
;; FITNESS FOR A PARTICULAR PURPOSE AND NONINFRINGEMENT. IN NO EVENT SHALL THE
;; AUTHORS OR COPYRIGHT HOLDERS BE LIABLE FOR ANY CLAIM, DAMAGES OR OTHER
;; LIABILITY, WHETHER IN AN ACTION OF CONTRACT, TORT OR OTHERWISE, ARISING FROM,
;; OUT OF OR IN CONNECTION WITH THE SOFTWARE OR THE USE OR OTHER DEALINGS IN
;; THE SOFTWARE.

;;; Commentary:

;; This is a simple implementation of Promises/A+.
;;
;; This implementation ported the following Promises/A+ implementation faithfully.
;; https://github.com/then/promise
;;
;; * The same API as JavaScript version Promise can be used.
;;  * then, catch, resolve, reject, all, race, etc...
;; * supports "thenable"
;; * supports "Inheritance of Promise"
;; * supports "rejection-tracking"
;;
;; Usage:
;; See `promise-examples.el' for details.
;;  https://raw.githubusercontent.com/chuntaro/emacs-promise/master/examples/promise-examples.el
;;  You can check the operation while downloading and running it interactively.
;;
;; (require 'promise)
;;
;; ;; Please be sure to enable it when developing.
;; (promise-rejection-tracking-enable '((all-rejections . t)))
;;
;; (defun do-something-async (delay-sec value)
;;   "Return `Promise' to resolve the value asynchronously."
;;   (promise-new (lambda (resolve _reject)
;;                  (run-at-time delay-sec
;;                               nil
;;                               (lambda ()
;;                                 (funcall resolve value))))))
;;
;; (defun example4 ()
;;   "All processes are asynchronous Promise chain."
;;   (promise-chain (do-something-async 1 33)
;;     (then (lambda (result)
;;             (message "first result: %s" result)
;;             (do-something-async 1 (* result 2))))
;;
;;     (then (lambda (second-result)
;;             (message "second result: %s" second-result)
;;             (do-something-async 1 (* second-result 2))))
;;
;;     (then (lambda (third-result)
;;             (message "third result: %s" third-result)))))

;;; Code:

(require 'promise-es6-extensions)
(require 'promise-done)
(require 'promise-finally)
(require 'promise-rejection-tracking)

;;;###autoload
(defmacro promise-chain (&rest body)
  "Extract the following code...

    (promise-chain (promise-new ...)
      (then
       (lambda (value)
         ...))

      (catch
       (lambda (reason)
         ...))

      (done
       (lambda (value)
         ...))

      (finally
       (lambda () ...))

as below.

    (let ((promise (promise-new ...)))
      (setf promise (promise-then promise
                                  (lambda (value)
                                    ...)))

      (setf promise (promise-catch promise
                                   (lambda (value)
                                     ...)))

      (setf promise (promise-done promise
                                  (lambda (reason)
                                    ...)))

      (setf promise (promise-finally promise
                                     (lambda ()
                                       ...)))
      promise)"
  (declare (indent 1) (debug t))
  `(let ((promise ,(car body)))
     ,@(mapcar (lambda (sexp)
                 (let ((fn (car-safe sexp))
                       (args (cdr-safe sexp)))
                   (cl-case fn
                     (promise-new
                      `(setf promise ,@sexp))
                     ((promise-then
                       promise-catch
                       promise-done
                       promise-finally)
                      `(setf promise (,fn promise ,@args)))
                     (catch
                      `(setf promise (promise-catch promise ,@args)))
                     (then
                      `(setf promise (promise-then promise ,@args)))
                     (done
                      `(setf promise (promise-done promise ,@args)))
                     (finally
                      `(setf promise (promise-finally promise ,@args)))
                     (otherwise
                      sexp))))
               (cdr body))
     promise))

;;
;; Promise version of various utility functions
;;

(require 'url-http)

(defun promise:run-at-time (time function &rest args)
  "Return `Promise' to perform action at specified time."
  (promise-new
   (lambda (resolve _reject)
     (run-at-time time nil
                  (lambda ()
                    (funcall resolve (apply function args)))))))

(defun promise:delay (time &optional value)
  "Return `Promise' to delay specified time."
  (promise-new
   (lambda (resolve _reject)
     (run-at-time time
                  nil
                  (lambda ()
                    (funcall resolve value))))))

(defun promise:time-out (time &optional reason)
  "Return `Promise' to reject after specified time."
  (promise-new
   (lambda (_resolve reject)
     (run-at-time time nil
                  (lambda ()
                    (funcall reject reason))))))

(defun promise:make-process (program &rest args)
  "Return `Promise' to resolve with response asynchronous process.
Generate an asynchronous process and return Promise to resolve
with (stdout stderr) on success and with (event stdout stderr) on error."
  (apply #'promise:make-process-with-handler program nil args))

(defun promise:make-process-with-buffer-string (program buf &rest args)
  "Generate an asynchronous process and return Promise to resolve
with (stdout stderr) on success and with (event stdout stderr) on error
with stdin `buffer-string' of BUF."
  (apply #'promise:make-process-with-handler
         program
         (lambda (proc)
           (with-current-buffer buf
             (process-send-region proc (point-min) (point-max))
             (process-send-eof proc)))
         args))

(defun promise:make-process-with-string (program string &rest args)
  "Generate an asynchronous process and return Promise to resolve
with (stdout stderr) on success and with (event stdout stderr) on error
<<<<<<< HEAD
with stdin `buffer-string' of BUF."
=======
with STRING as stdin."
>>>>>>> 8f3974d0
  (apply #'promise:make-process-with-handler
         program
         (lambda (proc)
           (process-send-string proc string)
           (process-send-eof proc))
         args))

(defun promise:make-process-with-handler (program handler &rest args)
  "Generate an asynchronous process and return Promise to resolve
with (stdout stderr) on success and with (event stdout stderr) on error.
HANDLER is a process handler and takes one process object argument."
  (promise-new
   (lambda (resolve reject)
     (let* ((stdout (generate-new-buffer (concat "*" program "-stdout*")))
            (stderr (generate-new-buffer (concat "*" program "-stderr*")))
            (stderr-pipe (make-pipe-process
                          :name (concat "*" program "-stderr-pipe*")
                          :noquery t
                          ;; use :filter instead of :buffer, to get rid of "Process Finished" lines
                          :filter (lambda (_ output)
                                    (with-current-buffer stderr
                                      (insert output)))))
            (cleanup (lambda ()
                       (delete-process stderr-pipe)
                       (kill-buffer stdout)
                       (kill-buffer stderr))))
       (condition-case err
           (let ((proc (make-process :name program
                                     :buffer stdout
                                     :command (cons program args)
                                     :stderr stderr-pipe
                                     :sentinel (lambda (process event)
                                                 (unwind-protect
                                                     (let ((stderr-str (with-current-buffer stderr
                                                                         (buffer-string)))
                                                           (stdout-str (with-current-buffer stdout
                                                                         (buffer-string))))
                                                       (if (string= event "finished\n")
                                                           (funcall resolve
                                                                    (list stdout-str stderr-str))
                                                         (funcall reject
                                                                  (list event stdout-str stderr-str))))
                                                   (funcall cleanup))))))
             (when handler
               (funcall handler proc)))
         (error (funcall cleanup)
                (signal (car err) (cdr err))))))))

(require 'subr-x)
(defun promise:maybe-message (msg)
  "Display message if non-blank."
  (let ((m (string-trim-right msg)))
    (when (not (string-empty-p m))
      (message "%s" m))))

(require 'seq)
(defun promise:make-process-string (program &rest args)
  "Return `Promise' to resolve with generate an asynchronous process.
Generate an asynchronous process and return Promise to resolve
with stdout on success and with event on error."
  (promise-then
   (apply #'promise:make-process program args)
   (lambda (res)
     (seq-let (stdout stderr) res
       (promise:maybe-message (propertize stderr 'face '(:foreground "yellow")))
       stdout))
   (lambda (err)
     (seq-let (event stdout stderr) err
       (promise:maybe-message (propertize stdout 'face '(:foreground "black" :background "white")))
       (promise:maybe-message (propertize stderr 'face '(:foreground "red")))
       (promise-reject event)))))

(defun promise:make-shell-command (script)
  "Run script in shell and return."
  (promise:make-process-string shell-file-name shell-command-switch script))

(defun promise:make-thread (f &rest args)
  "Create thread and return promise with result of thread."
  (promise-new
   (lambda (resolve reject)
     (make-thread
      (lambda ()
        (condition-case ex
            (funcall resolve (apply f args))
          (error (funcall reject ex))))))))

(defun promise:wrap-message (p)
  "Wrap a promise with a result logger."
  (promise-new
   (lambda (resolve reject)
     (promise-then
      p
      (lambda (res)
        (message "%s: %s"
                 (propertize "Result" 'face '(:foreground "green"))
                 (string-trim-right res))
        (funcall resolve res))
      (lambda (err)
        (message "%s: %s"
                 (propertize "Error" 'face '(:foreground "red"))
                 (string-trim-right err))
        (funcall reject err))))))

(defun promise:url-retrieve (url)
  "Return `Promise' to resolve with response body of HTTP request."
  (promise-new
   (lambda (resolve reject)
     (url-retrieve url
                   (lambda (status)
                     ;; All errors are reliably captured and rejected with appropriate values.
                     (if (plist-get status :error)
                         (funcall reject (plist-get status :error))
                       (condition-case ex
                           (with-current-buffer (current-buffer)
                             (if (not (url-http-parse-headers))
                                 (funcall reject (buffer-string))
                               (search-forward-regexp "\n\\s-*\n" nil t)
                               (funcall resolve (buffer-substring (point) (point-max)))))
                         (error (funcall reject ex)))))))))

(require 'xml)                          ; for `xml-parse-region'

(defun promise:xml-retrieve (url)
  "Return `Promise' to resolve with XML object obtained by HTTP request."
  (promise-new
   (lambda (resolve reject)
     (url-retrieve url
                   (lambda (status)
                     ;; All errors are reliably captured and rejected with appropriate values.
                     (if (plist-get status :error)
                         (funcall reject (plist-get status :error))
                       (condition-case ex
                           (with-current-buffer (current-buffer)
                             (if (not (url-http-parse-headers))
                                 (funcall reject (buffer-string))
                               (search-forward-regexp "\n\\s-*\n" nil t)
                               (funcall resolve (xml-parse-region))))
                         (error (funcall reject ex)))))))))

(declare-function async-start "async.el" (start-func &optional finish-func))
(declare-function async-when-done "async.el" (proc &optional _change))

(defun promise:async-start (start-func &optional finish-func)
  "Return `Promise' to resolve with the `async-start' return value."
  (promise-new
   (lambda (resolve reject)
     (set-process-sentinel (async-start start-func
                                        (lambda (result)
                                          (when finish-func
                                            (funcall finish-func result))
                                          (funcall resolve result)))
                           (lambda (process event)
                             (condition-case reason
                                 (async-when-done process event)
                               (error (funcall reject reason))))))))

(provide 'promise)
;;; promise.el ends here<|MERGE_RESOLUTION|>--- conflicted
+++ resolved
@@ -1,377 +1,373 @@
-;;; promise.el --- Promises/A+                       -*- lexical-binding: t; -*-
-
-;; Copyright (C) 2016-2017  chuntaro
-
-;; Author: chuntaro <chuntaro@sakura-games.jp>
-;; URL: https://github.com/chuntaro/emacs-promise
-;; Package-Requires: ((emacs "26.1") (async "1.9"))
-;; Version: 1.1
-;; Keywords: async promise convenience
-
-;; This program is free software; you can redistribute it and/or modify
-;; it under the terms of the GNU General Public License as published by
-;; the Free Software Foundation, either version 3 of the License, or
-;; (at your option) any later version.
-
-;; This program is distributed in the hope that it will be useful,
-;; but WITHOUT ANY WARRANTY; without even the implied warranty of
-;; MERCHANTABILITY or FITNESS FOR A PARTICULAR PURPOSE.  See the
-;; GNU General Public License for more details.
-
-;; You should have received a copy of the GNU General Public License
-;; along with this program.  If not, see <http://www.gnu.org/licenses/>.
-
-;; The original JavaScript code is:
-;;
-;; Copyright (c) 2014 Forbes Lindesay
-;;
-;; Permission is hereby granted, free of charge, to any person obtaining a copy
-;; of this software and associated documentation files (the "Software"), to deal
-;; in the Software without restriction, including without limitation the rights
-;; to use, copy, modify, merge, publish, distribute, sublicense, and/or sell
-;; copies of the Software, and to permit persons to whom the Software is
-;; furnished to do so, subject to the following conditions:
-;;
-;; The above copyright notice and this permission notice shall be included in
-;; all copies or substantial portions of the Software.
-;;
-;; THE SOFTWARE IS PROVIDED "AS IS", WITHOUT WARRANTY OF ANY KIND, EXPRESS OR
-;; IMPLIED, INCLUDING BUT NOT LIMITED TO THE WARRANTIES OF MERCHANTABILITY,
-;; FITNESS FOR A PARTICULAR PURPOSE AND NONINFRINGEMENT. IN NO EVENT SHALL THE
-;; AUTHORS OR COPYRIGHT HOLDERS BE LIABLE FOR ANY CLAIM, DAMAGES OR OTHER
-;; LIABILITY, WHETHER IN AN ACTION OF CONTRACT, TORT OR OTHERWISE, ARISING FROM,
-;; OUT OF OR IN CONNECTION WITH THE SOFTWARE OR THE USE OR OTHER DEALINGS IN
-;; THE SOFTWARE.
-
-;;; Commentary:
-
-;; This is a simple implementation of Promises/A+.
-;;
-;; This implementation ported the following Promises/A+ implementation faithfully.
-;; https://github.com/then/promise
-;;
-;; * The same API as JavaScript version Promise can be used.
-;;  * then, catch, resolve, reject, all, race, etc...
-;; * supports "thenable"
-;; * supports "Inheritance of Promise"
-;; * supports "rejection-tracking"
-;;
-;; Usage:
-;; See `promise-examples.el' for details.
-;;  https://raw.githubusercontent.com/chuntaro/emacs-promise/master/examples/promise-examples.el
-;;  You can check the operation while downloading and running it interactively.
-;;
-;; (require 'promise)
-;;
-;; ;; Please be sure to enable it when developing.
-;; (promise-rejection-tracking-enable '((all-rejections . t)))
-;;
-;; (defun do-something-async (delay-sec value)
-;;   "Return `Promise' to resolve the value asynchronously."
-;;   (promise-new (lambda (resolve _reject)
-;;                  (run-at-time delay-sec
-;;                               nil
-;;                               (lambda ()
-;;                                 (funcall resolve value))))))
-;;
-;; (defun example4 ()
-;;   "All processes are asynchronous Promise chain."
-;;   (promise-chain (do-something-async 1 33)
-;;     (then (lambda (result)
-;;             (message "first result: %s" result)
-;;             (do-something-async 1 (* result 2))))
-;;
-;;     (then (lambda (second-result)
-;;             (message "second result: %s" second-result)
-;;             (do-something-async 1 (* second-result 2))))
-;;
-;;     (then (lambda (third-result)
-;;             (message "third result: %s" third-result)))))
-
-;;; Code:
-
-(require 'promise-es6-extensions)
-(require 'promise-done)
-(require 'promise-finally)
-(require 'promise-rejection-tracking)
-
-;;;###autoload
-(defmacro promise-chain (&rest body)
-  "Extract the following code...
-
-    (promise-chain (promise-new ...)
-      (then
-       (lambda (value)
-         ...))
-
-      (catch
-       (lambda (reason)
-         ...))
-
-      (done
-       (lambda (value)
-         ...))
-
-      (finally
-       (lambda () ...))
-
-as below.
-
-    (let ((promise (promise-new ...)))
-      (setf promise (promise-then promise
-                                  (lambda (value)
-                                    ...)))
-
-      (setf promise (promise-catch promise
-                                   (lambda (value)
-                                     ...)))
-
-      (setf promise (promise-done promise
-                                  (lambda (reason)
-                                    ...)))
-
-      (setf promise (promise-finally promise
-                                     (lambda ()
-                                       ...)))
-      promise)"
-  (declare (indent 1) (debug t))
-  `(let ((promise ,(car body)))
-     ,@(mapcar (lambda (sexp)
-                 (let ((fn (car-safe sexp))
-                       (args (cdr-safe sexp)))
-                   (cl-case fn
-                     (promise-new
-                      `(setf promise ,@sexp))
-                     ((promise-then
-                       promise-catch
-                       promise-done
-                       promise-finally)
-                      `(setf promise (,fn promise ,@args)))
-                     (catch
-                      `(setf promise (promise-catch promise ,@args)))
-                     (then
-                      `(setf promise (promise-then promise ,@args)))
-                     (done
-                      `(setf promise (promise-done promise ,@args)))
-                     (finally
-                      `(setf promise (promise-finally promise ,@args)))
-                     (otherwise
-                      sexp))))
-               (cdr body))
-     promise))
-
-;;
-;; Promise version of various utility functions
-;;
-
-(require 'url-http)
-
-(defun promise:run-at-time (time function &rest args)
-  "Return `Promise' to perform action at specified time."
-  (promise-new
-   (lambda (resolve _reject)
-     (run-at-time time nil
-                  (lambda ()
-                    (funcall resolve (apply function args)))))))
-
-(defun promise:delay (time &optional value)
-  "Return `Promise' to delay specified time."
-  (promise-new
-   (lambda (resolve _reject)
-     (run-at-time time
-                  nil
-                  (lambda ()
-                    (funcall resolve value))))))
-
-(defun promise:time-out (time &optional reason)
-  "Return `Promise' to reject after specified time."
-  (promise-new
-   (lambda (_resolve reject)
-     (run-at-time time nil
-                  (lambda ()
-                    (funcall reject reason))))))
-
-(defun promise:make-process (program &rest args)
-  "Return `Promise' to resolve with response asynchronous process.
-Generate an asynchronous process and return Promise to resolve
-with (stdout stderr) on success and with (event stdout stderr) on error."
-  (apply #'promise:make-process-with-handler program nil args))
-
-(defun promise:make-process-with-buffer-string (program buf &rest args)
-  "Generate an asynchronous process and return Promise to resolve
-with (stdout stderr) on success and with (event stdout stderr) on error
-with stdin `buffer-string' of BUF."
-  (apply #'promise:make-process-with-handler
-         program
-         (lambda (proc)
-           (with-current-buffer buf
-             (process-send-region proc (point-min) (point-max))
-             (process-send-eof proc)))
-         args))
-
-(defun promise:make-process-with-string (program string &rest args)
-  "Generate an asynchronous process and return Promise to resolve
-with (stdout stderr) on success and with (event stdout stderr) on error
-<<<<<<< HEAD
-with stdin `buffer-string' of BUF."
-=======
-with STRING as stdin."
->>>>>>> 8f3974d0
-  (apply #'promise:make-process-with-handler
-         program
-         (lambda (proc)
-           (process-send-string proc string)
-           (process-send-eof proc))
-         args))
-
-(defun promise:make-process-with-handler (program handler &rest args)
-  "Generate an asynchronous process and return Promise to resolve
-with (stdout stderr) on success and with (event stdout stderr) on error.
-HANDLER is a process handler and takes one process object argument."
-  (promise-new
-   (lambda (resolve reject)
-     (let* ((stdout (generate-new-buffer (concat "*" program "-stdout*")))
-            (stderr (generate-new-buffer (concat "*" program "-stderr*")))
-            (stderr-pipe (make-pipe-process
-                          :name (concat "*" program "-stderr-pipe*")
-                          :noquery t
-                          ;; use :filter instead of :buffer, to get rid of "Process Finished" lines
-                          :filter (lambda (_ output)
-                                    (with-current-buffer stderr
-                                      (insert output)))))
-            (cleanup (lambda ()
-                       (delete-process stderr-pipe)
-                       (kill-buffer stdout)
-                       (kill-buffer stderr))))
-       (condition-case err
-           (let ((proc (make-process :name program
-                                     :buffer stdout
-                                     :command (cons program args)
-                                     :stderr stderr-pipe
-                                     :sentinel (lambda (process event)
-                                                 (unwind-protect
-                                                     (let ((stderr-str (with-current-buffer stderr
-                                                                         (buffer-string)))
-                                                           (stdout-str (with-current-buffer stdout
-                                                                         (buffer-string))))
-                                                       (if (string= event "finished\n")
-                                                           (funcall resolve
-                                                                    (list stdout-str stderr-str))
-                                                         (funcall reject
-                                                                  (list event stdout-str stderr-str))))
-                                                   (funcall cleanup))))))
-             (when handler
-               (funcall handler proc)))
-         (error (funcall cleanup)
-                (signal (car err) (cdr err))))))))
-
-(require 'subr-x)
-(defun promise:maybe-message (msg)
-  "Display message if non-blank."
-  (let ((m (string-trim-right msg)))
-    (when (not (string-empty-p m))
-      (message "%s" m))))
-
-(require 'seq)
-(defun promise:make-process-string (program &rest args)
-  "Return `Promise' to resolve with generate an asynchronous process.
-Generate an asynchronous process and return Promise to resolve
-with stdout on success and with event on error."
-  (promise-then
-   (apply #'promise:make-process program args)
-   (lambda (res)
-     (seq-let (stdout stderr) res
-       (promise:maybe-message (propertize stderr 'face '(:foreground "yellow")))
-       stdout))
-   (lambda (err)
-     (seq-let (event stdout stderr) err
-       (promise:maybe-message (propertize stdout 'face '(:foreground "black" :background "white")))
-       (promise:maybe-message (propertize stderr 'face '(:foreground "red")))
-       (promise-reject event)))))
-
-(defun promise:make-shell-command (script)
-  "Run script in shell and return."
-  (promise:make-process-string shell-file-name shell-command-switch script))
-
-(defun promise:make-thread (f &rest args)
-  "Create thread and return promise with result of thread."
-  (promise-new
-   (lambda (resolve reject)
-     (make-thread
-      (lambda ()
-        (condition-case ex
-            (funcall resolve (apply f args))
-          (error (funcall reject ex))))))))
-
-(defun promise:wrap-message (p)
-  "Wrap a promise with a result logger."
-  (promise-new
-   (lambda (resolve reject)
-     (promise-then
-      p
-      (lambda (res)
-        (message "%s: %s"
-                 (propertize "Result" 'face '(:foreground "green"))
-                 (string-trim-right res))
-        (funcall resolve res))
-      (lambda (err)
-        (message "%s: %s"
-                 (propertize "Error" 'face '(:foreground "red"))
-                 (string-trim-right err))
-        (funcall reject err))))))
-
-(defun promise:url-retrieve (url)
-  "Return `Promise' to resolve with response body of HTTP request."
-  (promise-new
-   (lambda (resolve reject)
-     (url-retrieve url
-                   (lambda (status)
-                     ;; All errors are reliably captured and rejected with appropriate values.
-                     (if (plist-get status :error)
-                         (funcall reject (plist-get status :error))
-                       (condition-case ex
-                           (with-current-buffer (current-buffer)
-                             (if (not (url-http-parse-headers))
-                                 (funcall reject (buffer-string))
-                               (search-forward-regexp "\n\\s-*\n" nil t)
-                               (funcall resolve (buffer-substring (point) (point-max)))))
-                         (error (funcall reject ex)))))))))
-
-(require 'xml)                          ; for `xml-parse-region'
-
-(defun promise:xml-retrieve (url)
-  "Return `Promise' to resolve with XML object obtained by HTTP request."
-  (promise-new
-   (lambda (resolve reject)
-     (url-retrieve url
-                   (lambda (status)
-                     ;; All errors are reliably captured and rejected with appropriate values.
-                     (if (plist-get status :error)
-                         (funcall reject (plist-get status :error))
-                       (condition-case ex
-                           (with-current-buffer (current-buffer)
-                             (if (not (url-http-parse-headers))
-                                 (funcall reject (buffer-string))
-                               (search-forward-regexp "\n\\s-*\n" nil t)
-                               (funcall resolve (xml-parse-region))))
-                         (error (funcall reject ex)))))))))
-
-(declare-function async-start "async.el" (start-func &optional finish-func))
-(declare-function async-when-done "async.el" (proc &optional _change))
-
-(defun promise:async-start (start-func &optional finish-func)
-  "Return `Promise' to resolve with the `async-start' return value."
-  (promise-new
-   (lambda (resolve reject)
-     (set-process-sentinel (async-start start-func
-                                        (lambda (result)
-                                          (when finish-func
-                                            (funcall finish-func result))
-                                          (funcall resolve result)))
-                           (lambda (process event)
-                             (condition-case reason
-                                 (async-when-done process event)
-                               (error (funcall reject reason))))))))
-
-(provide 'promise)
-;;; promise.el ends here+;;; promise.el --- Promises/A+                       -*- lexical-binding: t; -*-
+
+;; Copyright (C) 2016-2017  chuntaro
+
+;; Author: chuntaro <chuntaro@sakura-games.jp>
+;; URL: https://github.com/chuntaro/emacs-promise
+;; Package-Requires: ((emacs "26.1") (async "1.9"))
+;; Version: 1.1
+;; Keywords: async promise convenience
+
+;; This program is free software; you can redistribute it and/or modify
+;; it under the terms of the GNU General Public License as published by
+;; the Free Software Foundation, either version 3 of the License, or
+;; (at your option) any later version.
+
+;; This program is distributed in the hope that it will be useful,
+;; but WITHOUT ANY WARRANTY; without even the implied warranty of
+;; MERCHANTABILITY or FITNESS FOR A PARTICULAR PURPOSE.  See the
+;; GNU General Public License for more details.
+
+;; You should have received a copy of the GNU General Public License
+;; along with this program.  If not, see <http://www.gnu.org/licenses/>.
+
+;; The original JavaScript code is:
+;;
+;; Copyright (c) 2014 Forbes Lindesay
+;;
+;; Permission is hereby granted, free of charge, to any person obtaining a copy
+;; of this software and associated documentation files (the "Software"), to deal
+;; in the Software without restriction, including without limitation the rights
+;; to use, copy, modify, merge, publish, distribute, sublicense, and/or sell
+;; copies of the Software, and to permit persons to whom the Software is
+;; furnished to do so, subject to the following conditions:
+;;
+;; The above copyright notice and this permission notice shall be included in
+;; all copies or substantial portions of the Software.
+;;
+;; THE SOFTWARE IS PROVIDED "AS IS", WITHOUT WARRANTY OF ANY KIND, EXPRESS OR
+;; IMPLIED, INCLUDING BUT NOT LIMITED TO THE WARRANTIES OF MERCHANTABILITY,
+;; FITNESS FOR A PARTICULAR PURPOSE AND NONINFRINGEMENT. IN NO EVENT SHALL THE
+;; AUTHORS OR COPYRIGHT HOLDERS BE LIABLE FOR ANY CLAIM, DAMAGES OR OTHER
+;; LIABILITY, WHETHER IN AN ACTION OF CONTRACT, TORT OR OTHERWISE, ARISING FROM,
+;; OUT OF OR IN CONNECTION WITH THE SOFTWARE OR THE USE OR OTHER DEALINGS IN
+;; THE SOFTWARE.
+
+;;; Commentary:
+
+;; This is a simple implementation of Promises/A+.
+;;
+;; This implementation ported the following Promises/A+ implementation faithfully.
+;; https://github.com/then/promise
+;;
+;; * The same API as JavaScript version Promise can be used.
+;;  * then, catch, resolve, reject, all, race, etc...
+;; * supports "thenable"
+;; * supports "Inheritance of Promise"
+;; * supports "rejection-tracking"
+;;
+;; Usage:
+;; See `promise-examples.el' for details.
+;;  https://raw.githubusercontent.com/chuntaro/emacs-promise/master/examples/promise-examples.el
+;;  You can check the operation while downloading and running it interactively.
+;;
+;; (require 'promise)
+;;
+;; ;; Please be sure to enable it when developing.
+;; (promise-rejection-tracking-enable '((all-rejections . t)))
+;;
+;; (defun do-something-async (delay-sec value)
+;;   "Return `Promise' to resolve the value asynchronously."
+;;   (promise-new (lambda (resolve _reject)
+;;                  (run-at-time delay-sec
+;;                               nil
+;;                               (lambda ()
+;;                                 (funcall resolve value))))))
+;;
+;; (defun example4 ()
+;;   "All processes are asynchronous Promise chain."
+;;   (promise-chain (do-something-async 1 33)
+;;     (then (lambda (result)
+;;             (message "first result: %s" result)
+;;             (do-something-async 1 (* result 2))))
+;;
+;;     (then (lambda (second-result)
+;;             (message "second result: %s" second-result)
+;;             (do-something-async 1 (* second-result 2))))
+;;
+;;     (then (lambda (third-result)
+;;             (message "third result: %s" third-result)))))
+
+;;; Code:
+
+(require 'promise-es6-extensions)
+(require 'promise-done)
+(require 'promise-finally)
+(require 'promise-rejection-tracking)
+
+;;;###autoload
+(defmacro promise-chain (&rest body)
+  "Extract the following code...
+
+    (promise-chain (promise-new ...)
+      (then
+       (lambda (value)
+         ...))
+
+      (catch
+       (lambda (reason)
+         ...))
+
+      (done
+       (lambda (value)
+         ...))
+
+      (finally
+       (lambda () ...))
+
+as below.
+
+    (let ((promise (promise-new ...)))
+      (setf promise (promise-then promise
+                                  (lambda (value)
+                                    ...)))
+
+      (setf promise (promise-catch promise
+                                   (lambda (value)
+                                     ...)))
+
+      (setf promise (promise-done promise
+                                  (lambda (reason)
+                                    ...)))
+
+      (setf promise (promise-finally promise
+                                     (lambda ()
+                                       ...)))
+      promise)"
+  (declare (indent 1) (debug t))
+  `(let ((promise ,(car body)))
+     ,@(mapcar (lambda (sexp)
+                 (let ((fn (car-safe sexp))
+                       (args (cdr-safe sexp)))
+                   (cl-case fn
+                     (promise-new
+                      `(setf promise ,@sexp))
+                     ((promise-then
+                       promise-catch
+                       promise-done
+                       promise-finally)
+                      `(setf promise (,fn promise ,@args)))
+                     (catch
+                      `(setf promise (promise-catch promise ,@args)))
+                     (then
+                      `(setf promise (promise-then promise ,@args)))
+                     (done
+                      `(setf promise (promise-done promise ,@args)))
+                     (finally
+                      `(setf promise (promise-finally promise ,@args)))
+                     (otherwise
+                      sexp))))
+               (cdr body))
+     promise))
+
+;;
+;; Promise version of various utility functions
+;;
+
+(require 'url-http)
+
+(defun promise:run-at-time (time function &rest args)
+  "Return `Promise' to perform action at specified time."
+  (promise-new
+   (lambda (resolve _reject)
+     (run-at-time time nil
+                  (lambda ()
+                    (funcall resolve (apply function args)))))))
+
+(defun promise:delay (time &optional value)
+  "Return `Promise' to delay specified time."
+  (promise-new
+   (lambda (resolve _reject)
+     (run-at-time time
+                  nil
+                  (lambda ()
+                    (funcall resolve value))))))
+
+(defun promise:time-out (time &optional reason)
+  "Return `Promise' to reject after specified time."
+  (promise-new
+   (lambda (_resolve reject)
+     (run-at-time time nil
+                  (lambda ()
+                    (funcall reject reason))))))
+
+(defun promise:make-process (program &rest args)
+  "Return `Promise' to resolve with response asynchronous process.
+Generate an asynchronous process and return Promise to resolve
+with (stdout stderr) on success and with (event stdout stderr) on error."
+  (apply #'promise:make-process-with-handler program nil args))
+
+(defun promise:make-process-with-buffer-string (program buf &rest args)
+  "Generate an asynchronous process and return Promise to resolve
+with (stdout stderr) on success and with (event stdout stderr) on error
+with stdin `buffer-string' of BUF."
+  (apply #'promise:make-process-with-handler
+         program
+         (lambda (proc)
+           (with-current-buffer buf
+             (process-send-region proc (point-min) (point-max))
+             (process-send-eof proc)))
+         args))
+
+(defun promise:make-process-with-string (program string &rest args)
+  "Generate an asynchronous process and return Promise to resolve
+with (stdout stderr) on success and with (event stdout stderr) on error
+with STRING as stdin."
+  (apply #'promise:make-process-with-handler
+         program
+         (lambda (proc)
+           (process-send-string proc string)
+           (process-send-eof proc))
+         args))
+
+(defun promise:make-process-with-handler (program handler &rest args)
+  "Generate an asynchronous process and return Promise to resolve
+with (stdout stderr) on success and with (event stdout stderr) on error.
+HANDLER is a process handler and takes one process object argument."
+  (promise-new
+   (lambda (resolve reject)
+     (let* ((stdout (generate-new-buffer (concat "*" program "-stdout*")))
+            (stderr (generate-new-buffer (concat "*" program "-stderr*")))
+            (stderr-pipe (make-pipe-process
+                          :name (concat "*" program "-stderr-pipe*")
+                          :noquery t
+                          ;; use :filter instead of :buffer, to get rid of "Process Finished" lines
+                          :filter (lambda (_ output)
+                                    (with-current-buffer stderr
+                                      (insert output)))))
+            (cleanup (lambda ()
+                       (delete-process stderr-pipe)
+                       (kill-buffer stdout)
+                       (kill-buffer stderr))))
+       (condition-case err
+           (let ((proc (make-process :name program
+                                     :buffer stdout
+                                     :command (cons program args)
+                                     :stderr stderr-pipe
+                                     :sentinel (lambda (process event)
+                                                 (unwind-protect
+                                                     (let ((stderr-str (with-current-buffer stderr
+                                                                         (buffer-string)))
+                                                           (stdout-str (with-current-buffer stdout
+                                                                         (buffer-string))))
+                                                       (if (string= event "finished\n")
+                                                           (funcall resolve
+                                                                    (list stdout-str stderr-str))
+                                                         (funcall reject
+                                                                  (list event stdout-str stderr-str))))
+                                                   (funcall cleanup))))))
+             (when handler
+               (funcall handler proc)))
+         (error (funcall cleanup)
+                (signal (car err) (cdr err))))))))
+
+(require 'subr-x)
+(defun promise:maybe-message (msg)
+  "Display message if non-blank."
+  (let ((m (string-trim-right msg)))
+    (when (not (string-empty-p m))
+      (message "%s" m))))
+
+(require 'seq)
+(defun promise:make-process-string (program &rest args)
+  "Return `Promise' to resolve with generate an asynchronous process.
+Generate an asynchronous process and return Promise to resolve
+with stdout on success and with event on error."
+  (promise-then
+   (apply #'promise:make-process program args)
+   (lambda (res)
+     (seq-let (stdout stderr) res
+       (promise:maybe-message (propertize stderr 'face '(:foreground "yellow")))
+       stdout))
+   (lambda (err)
+     (seq-let (event stdout stderr) err
+       (promise:maybe-message (propertize stdout 'face '(:foreground "black" :background "white")))
+       (promise:maybe-message (propertize stderr 'face '(:foreground "red")))
+       (promise-reject event)))))
+
+(defun promise:make-shell-command (script)
+  "Run script in shell and return."
+  (promise:make-process-string shell-file-name shell-command-switch script))
+
+(defun promise:make-thread (f &rest args)
+  "Create thread and return promise with result of thread."
+  (promise-new
+   (lambda (resolve reject)
+     (make-thread
+      (lambda ()
+        (condition-case ex
+            (funcall resolve (apply f args))
+          (error (funcall reject ex))))))))
+
+(defun promise:wrap-message (p)
+  "Wrap a promise with a result logger."
+  (promise-new
+   (lambda (resolve reject)
+     (promise-then
+      p
+      (lambda (res)
+        (message "%s: %s"
+                 (propertize "Result" 'face '(:foreground "green"))
+                 (string-trim-right res))
+        (funcall resolve res))
+      (lambda (err)
+        (message "%s: %s"
+                 (propertize "Error" 'face '(:foreground "red"))
+                 (string-trim-right err))
+        (funcall reject err))))))
+
+(defun promise:url-retrieve (url)
+  "Return `Promise' to resolve with response body of HTTP request."
+  (promise-new
+   (lambda (resolve reject)
+     (url-retrieve url
+                   (lambda (status)
+                     ;; All errors are reliably captured and rejected with appropriate values.
+                     (if (plist-get status :error)
+                         (funcall reject (plist-get status :error))
+                       (condition-case ex
+                           (with-current-buffer (current-buffer)
+                             (if (not (url-http-parse-headers))
+                                 (funcall reject (buffer-string))
+                               (search-forward-regexp "\n\\s-*\n" nil t)
+                               (funcall resolve (buffer-substring (point) (point-max)))))
+                         (error (funcall reject ex)))))))))
+
+(require 'xml)                          ; for `xml-parse-region'
+
+(defun promise:xml-retrieve (url)
+  "Return `Promise' to resolve with XML object obtained by HTTP request."
+  (promise-new
+   (lambda (resolve reject)
+     (url-retrieve url
+                   (lambda (status)
+                     ;; All errors are reliably captured and rejected with appropriate values.
+                     (if (plist-get status :error)
+                         (funcall reject (plist-get status :error))
+                       (condition-case ex
+                           (with-current-buffer (current-buffer)
+                             (if (not (url-http-parse-headers))
+                                 (funcall reject (buffer-string))
+                               (search-forward-regexp "\n\\s-*\n" nil t)
+                               (funcall resolve (xml-parse-region))))
+                         (error (funcall reject ex)))))))))
+
+(declare-function async-start "async.el" (start-func &optional finish-func))
+(declare-function async-when-done "async.el" (proc &optional _change))
+
+(defun promise:async-start (start-func &optional finish-func)
+  "Return `Promise' to resolve with the `async-start' return value."
+  (promise-new
+   (lambda (resolve reject)
+     (set-process-sentinel (async-start start-func
+                                        (lambda (result)
+                                          (when finish-func
+                                            (funcall finish-func result))
+                                          (funcall resolve result)))
+                           (lambda (process event)
+                             (condition-case reason
+                                 (async-when-done process event)
+                               (error (funcall reject reason))))))))
+
+(provide 'promise)
+;;; promise.el ends here